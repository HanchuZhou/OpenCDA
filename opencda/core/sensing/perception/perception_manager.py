--- conflicted
+++ resolved
@@ -686,15 +686,10 @@
         world = self.carla_world
 
         vehicle_list = world.get_actors().filter("*vehicle*")
-<<<<<<< HEAD
         if self.coperception:
             thresh = 120
         else:
             thresh = 50 if not self.data_dump else 120
-=======
-        # todo: hard coded
-        thresh = 50 if not self.data_dump else 120
->>>>>>> f5c195dd
 
         vehicle_list = [v for v in vehicle_list if self.dist(v) < thresh and
                         v.id != self.id]
