# Copyright (c) # Copyright (c) 2018-2020 CVC.
#
# This work is licensed under the terms of the MIT license.
# For a copy, see <https://opensource.org/licenses/MIT>.


""" This module implements an agent that roams around a track following random
waypoints and avoiding other vehicles. The agent also responds to traffic lights,
traffic signs, and has different possible configurations. """

import random

import numpy as np
import carla
import traci

from core.agents.navigation.collision_check import CollisionChecker
from core.agents.navigation.agent import Agent
from core.agents.navigation.local_planner_behavior import RoadOption
from core.agents.navigation.global_route_planner import GlobalRoutePlanner
from core.agents.navigation.global_route_planner_dao import GlobalRoutePlannerDAO
from core.agents.navigation.types_behavior import Cautious, Aggressive, Normal
from core.agents.tools.misc import get_speed, positive
from customize.local_planner_behavior import CustomizedLocalPlanner


class BehaviorAgent(Agent):
    """
    A modulized version of BehaviorAgent
    """

    def __init__(self, vehicle, ignore_traffic_light=False, behavior='normal', overtake_allowed=False,
                 sampling_resolution=4.5, buffer_size=5, dynamic_pid=False, debug_trajectory=False,
                 debug=False, update_freq=15, time_ahead=1.5):
        """
        Construct class
        :param vehicle: actor
        :param ignore_traffic_light: whether to ignore certain traffic light
        :param behavior: driving style
        :param overtake_allowed: whether overtaking is allowed
        :param sampling_resolution: the minimum distance between each waypoint
        :param buffer_size: buffer size for local route
        :param dynamic_pid; whether to use dynamic pid params generation. Set to true will require users
        provide customized function under customize/controller
        """

        super(BehaviorAgent, self).__init__(vehicle)

        self.vehicle = vehicle
        # the frontal vehicle manager in the platooning
        self.frontal_vehicle = None
        self._platooning_world = None

        self.ignore_traffic_light = ignore_traffic_light
        self.look_ahead_steps = 0

        self._local_planner = CustomizedLocalPlanner(self, buffer_size=buffer_size, dynamic_pid=dynamic_pid,
                                                     debug_trajectory=debug_trajectory, debug=debug,
                                                     update_freq=update_freq)
        self._global_planner = None

        # Vehicle information
        self.speed = 0
        self.speed_limit = 0
        self.direction = None

        # used for judging whether intersection is ahead
        self.incoming_direction = None
        self.incoming_waypoint = None

        # save the vehicle's start and end point of the trip
        self.start_waypoint = None
        self.end_waypoint = None

        self.is_at_traffic_light = 0
        self.light_state = "Green"
        self.light_id_to_ignore = -1

        self.min_speed = 5
        self.behavior = None
        self._sampling_resolution = sampling_resolution

        # collision checker
        self._collision_check = CollisionChecker(time_ahead=time_ahead)
        self.overtake_allowed = overtake_allowed

        # emergency stop flag
        self.hazard_flag = False

        # car following flag
        self.car_following_flag = False

        # this is only for co-simulation
        self.sumo2carla_dict = {}

        # Parameters for agent behavior
        if behavior == 'cautious':
            self.behavior = Cautious()

        elif behavior == 'normal':
            self.behavior = Normal()

        elif behavior == 'aggressive':
            self.behavior = Aggressive()

    def update_information(self, world, frontal_vehicle=None):
        """
        This method updates the information regarding the ego
        vehicle based on the surrounding world.

            :param frontal_vehicle: the vehicle manager in front in the platooning
            :param world: platooning world object
        """
        self.speed = get_speed(self.vehicle)
        self.speed_limit = self.vehicle.get_speed_limit()
        self._local_planner.set_speed(self.speed_limit)
        self.direction = self._local_planner.target_road_option
        if self.direction is None:
            self.direction = RoadOption.LANEFOLLOW

        self.frontal_vehicle = frontal_vehicle
        self.look_ahead_steps = int(self.speed_limit / 10)

        self.incoming_waypoint, self.incoming_direction = self._local_planner.get_incoming_waypoint_and_direction(
            steps=self.look_ahead_steps)
        if self.incoming_direction is None:
            self.incoming_direction = RoadOption.LANEFOLLOW

        self.is_at_traffic_light = self.vehicle.is_at_traffic_light()
        if self.ignore_traffic_light:
            self.light_state = "Green"
        else:
            # This method also includes stop signs and intersections.
            self.light_state = str(self.vehicle.get_traffic_light_state())

        self._platooning_world = world

    def set_destination(self, start_location, end_location, clean=False):
        """
        This method creates a list of waypoints from agent's position to destination location
        based on the route returned by the global router.

            :param start_location: initial position
            :param end_location: final position
            :param clean: boolean to clean the waypoint queue
        """
        if clean:
            self._local_planner.waypoints_queue.clear()
            self._local_planner._trajectory_buffer.clear()
            self._local_planner._waypoint_buffer.clear()

        self.start_waypoint = self._map.get_waypoint(start_location)
        self.end_waypoint = self._map.get_waypoint(end_location)

        route_trace = self._trace_route(self.start_waypoint, self.end_waypoint)

        self._local_planner.set_global_plan(route_trace, clean)

    def get_local_planner(self):
        """return the local planner
        """
        return self._local_planner

    def set_controller_longitudinal(self, max_throttle, max_brake):
        """
        Set the max throttle and brake for controller
        :param max_throttle:
        :param max_brake:
        :return:
        """
        self._local_planner.set_controller_longitudinal(max_throttle, max_brake)

    def reroute(self, spawn_points):
        """
        This method implements re-routing for vehicles approaching its destination.
        It finds a new target and computes another path to reach it.

            :param spawn_points: list of possible destinations for the agent
        """

        print("Target almost reached, setting new destination...")
        random.shuffle(spawn_points)
        new_start = self._local_planner.waypoints_queue[-1][0].transform.location
        destination = spawn_points[0].location if spawn_points[0].location != new_start else spawn_points[1].location
        print("New destination: " + str(destination))

        self.set_destination(new_start, destination)

    def _trace_route(self, start_waypoint, end_waypoint):
        """
        This method sets up a global router and returns the
        optimal route from start_waypoint to end_waypoint.

            :param start_waypoint: initial position
            :param end_waypoint: final position
        """
        # Setting up global router
        if self._global_planner is None:
            wld = self.vehicle.get_world()
            dao = GlobalRoutePlannerDAO(
                wld.get_map(), sampling_resolution=self._sampling_resolution)
            grp = GlobalRoutePlanner(dao)
            grp.setup()
            self._global_planner = grp

        # Obtain route plan
        route = self._global_planner.trace_route(
            start_waypoint.transform.location,
            end_waypoint.transform.location)

        return route

    def traffic_light_manager(self, waypoint):
        """
        This method is in charge of behaviors for red lights and stops.

        WARNING: What follows is a proxy to avoid having a car brake after running a yellow light.
        This happens because the car is still under the influence of the semaphore,
        even after passing it. So, the semaphore id is temporarely saved to
        ignore it and go around this issue, until the car is near a new one.

            :param waypoint: current waypoint of the agent
        """

        light_id = self.vehicle.get_traffic_light().id if self.vehicle.get_traffic_light() is not None else -1

        if self.light_state == "Red":
            if not waypoint.is_junction and (self.light_id_to_ignore != light_id or light_id == -1):
                return 1
            elif waypoint.is_junction and light_id != -1:
                self.light_id_to_ignore = light_id
        if self.light_id_to_ignore != light_id:
            self.light_id_to_ignore = -1
        return 0

    def collision_manager(self, rx, ry, ryaw, waypoint, overtake_check=False):
        """
        This module is in charge of warning in case of a collision
        :param overtake_check: whether it is a check for overtaking
        :param rx: x coordinates of plan path
        :param ry: y coordinates of plan path
        :param ryaw: yaw angle
        :param waypoint: current waypoint of the agent
        :return vehicle_state: True if there is a vehicle nearby, False if not
        :return vehicle: nearby vehicle
        :return distance: distance to nearby vehicle
        """

        vehicle_list = self._world.get_actors().filter("*vehicle*")

        def dist(v):
            return v.get_location().distance(waypoint.transform.location)

        # only consider vehicles in 45 meters, not in the platooning as the candidate of collision
        vehicle_list = [v for v in vehicle_list if dist(v) < 60 and
                        v.id != self.vehicle.id and
                        v.id not in self._platooning_world.vehicle_id_set]

        vehicle_state = False
        min_distance = 100000
        target_vehicle = None

        for vehicle in vehicle_list:
            collision_free = self._collision_check.collision_circle_check(rx, ry, ryaw, vehicle,
                                                                          get_speed(self.vehicle, True),
                                                                          overtake_check=overtake_check)
            if not collision_free:
                vehicle_state = True
                distance = dist(vehicle)
                if distance < min_distance:
                    min_distance = distance
                    target_vehicle = vehicle

        return vehicle_state, target_vehicle, min_distance

    def car_following_manager(self, vehicle, distance, target_speed=None):
        """
        Module in charge of car-following behaviors when there's
        someone in front of us.

            :param target_speed:
            :param vehicle: car to follow
            :param distance: distance from vehicle
            :return control: carla.VehicleControl
        """
        if not target_speed:
            target_speed = self.behavior.max_speed - self.behavior.speed_lim_dist

        # for co-simulation scene. Sumo created vehicles don't have speed saved in carla side
        if self._platooning_world.sumo2carla_ids:
            vehicle_sumo_name = None
            for key, value in self._platooning_world.sumo2carla_ids.items():
                if int(value) == vehicle.id:
                    vehicle_sumo_name = key
            vehicle_speed = traci.vehicle.getSpeed(vehicle_sumo_name) * 3.6 \
                if vehicle_sumo_name else get_speed(vehicle)

        else:
            vehicle_speed = get_speed(vehicle)

        delta_v = max(1, (self.speed - vehicle_speed) / 3.6)
        ttc = distance / delta_v if delta_v != 0 else distance / np.nextafter(0., 1.)
        # Under safety time distance, slow down.
        if self.behavior.safety_time > ttc > 0.0:
            target_speed = min(positive(vehicle_speed - self.behavior.speed_decrease),
                               target_speed)
            print("vehicle id %d: car following decreasing speed mode, target speed %f"
                  % (self.vehicle.id, target_speed))

        # Actual safety distance area, try to follow the speed of the vehicle in front.
        elif 3 * self.behavior.safety_time > ttc >= self.behavior.safety_time:
            target_speed = min(max(self.min_speed, vehicle_speed),
                              target_speed)
            print("vehicle id %d: car following keep speed mode, target speed %f"
                  % (self.vehicle.id, target_speed))
        return target_speed

    def overtake_management(self, obstacle_vehicle):
        """
        Overtake behavior for back_joining car
        :param obstacle_vehicle: the vehicle
        :return:
        """
        # obstacle vehicle's location
        obstacle_vehicle_loc = obstacle_vehicle.get_location()
        obstacle_vehicle_wpt = self._map.get_waypoint(obstacle_vehicle_loc)

        # whether a lane change is allowed
        left_turn = obstacle_vehicle_wpt.left_lane_marking.lane_change
        right_turn = obstacle_vehicle_wpt.right_lane_marking.lane_change

        # left and right waypoint of the obstacle vehicle
        left_wpt = obstacle_vehicle_wpt.get_left_lane()
        right_wpt = obstacle_vehicle_wpt.get_right_lane()

        # if the vehicle is able to operate left overtake
        if (left_turn == carla.LaneChange.Left or left_turn ==
            carla.LaneChange.Both) and left_wpt and obstacle_vehicle_wpt.lane_id * left_wpt.lane_id > 0 \
                and left_wpt.lane_type == carla.LaneType.Driving:
            # this not the real plan path, but just a quick path to check collision
            rx, ry, ryaw = self._collision_check.overtake_collision_path(ego_loc=self.vehicle.get_location(),
                                                                         target_wpt=left_wpt,
                                                                         world=self.vehicle.get_world())
            vehicle_state, _, _ = self.collision_manager(rx, ry, ryaw,
                                                         self._map.get_waypoint(self.vehicle.get_location()),
                                                         True)
            if not vehicle_state:
                print("left overtake is operated")
                self.behavior.overtake_counter = 35
                self.set_destination(left_wpt.transform.location, self.end_waypoint.transform.location, clean=True)
                return vehicle_state

        if (right_turn == carla.LaneChange.Right or right_turn ==
            carla.LaneChange.Both) and right_wpt and obstacle_vehicle_wpt.lane_id * right_wpt.lane_id > 0 \
                and right_wpt.lane_type == carla.LaneType.Driving:
            rx, ry, ryaw = self._collision_check.overtake_collision_path(ego_loc=self.vehicle.get_location(),
                                                                         target_wpt=right_wpt,
                                                                         world=self.vehicle.get_world())
            vehicle_state, _, _ = self.collision_manager(rx, ry, ryaw,
                                                         self._map.get_waypoint(self.vehicle.get_location()),
                                                         True)
            if not vehicle_state:
                print("right overtake is operated")
                self.behavior.overtake_counter = 35
                self.set_destination(right_wpt.transform.location, self.end_waypoint.transform.location, clean=True)
                return vehicle_state

        return True

    def run_step(self, target_speed=None, collision_detector_enabled=True):
        """
        Excute one step of naviation
        :param collision_detector_enabled: whether to enable collision detection
        :param target_speed:  a manual order to achieve certain speed
        :return: control: carla.VehicleControl
        """
        if self.behavior.overtake_counter > 0:
            self.behavior.overtake_counter -= 1

        ego_vehicle_loc = self.vehicle.get_location()
        ego_vehicle_wp = self._map.get_waypoint(ego_vehicle_loc)

        # 1: Red lights and stops behavior
        if self.traffic_light_manager(ego_vehicle_wp) != 0:
            return self.emergency_stop()

        # 2: generated plan path first
        rx, ry, rk, ryaw = self._local_planner.generate_path()

        # TODO: Hard-coded, revise it later
        if self.get_local_planner().lane_change:
            self._collision_check.time_ahead = 0.5
        else:
<<<<<<< HEAD
            self._collision_check.time_ahead = 1.1
=======
            self._collision_check.time_ahead = 1.2
>>>>>>> 8d06946b

        # 3: collision check
        is_hazard = False
        if collision_detector_enabled:
            is_hazard, obstacle_vehicle, distance = self.collision_manager(rx, ry, ryaw, ego_vehicle_wp)
        car_following_flag = False

        # this flag is used for transition from cut-in joining to back joining
        self.hazard_flag = True if is_hazard else False

        # the case that the vehicle is doing lane change as planned but found vehicle blocking on the other lane
        if is_hazard \
                and self.get_local_planner().lane_change \
                and self.behavior.overtake_counter <= 0 \
                and self._map.get_waypoint(obstacle_vehicle.get_location()).lane_id != ego_vehicle_wp.lane_id:

            reset_target = ego_vehicle_wp.next(get_speed(self.vehicle, True))[0]
            print('destination pushed forward because of potential collision')
            self.set_destination(reset_target.transform.location, self.end_waypoint.transform.location, clean=True)
            rx, ry, rk, ryaw = self._local_planner.generate_path()

        # the case that vehicle is blocing in front and overtake not allowed or it is doing overtaking
        # the second condistion is to prevent successive overtaking
        elif is_hazard and (not self.overtake_allowed or self.behavior.overtake_counter > 0):
            car_following_flag = True

        elif is_hazard and self.overtake_allowed and self.behavior.overtake_counter <= 0:
            obstacle_speed = get_speed(obstacle_vehicle)
            # overtake the vehicle
            if get_speed(self.vehicle) > obstacle_speed:
                car_following_flag = self.overtake_management(obstacle_vehicle)
            else:
                car_following_flag = True

        if not car_following_flag:
            self.car_following_flag = False
        else:
            self.car_following_flag = True

            if distance < self.behavior.braking_distance:
                return self.emergency_stop()

            target_speed = self.car_following_manager(obstacle_vehicle, distance, target_speed)
            control = self._local_planner.run_step(rx, ry, rk, target_speed=target_speed)
            return control

        # 4. Checking if there's a junction nearby to slow down TODO: This is a very ROUGH WAY for now
        if self.incoming_waypoint.is_junction and (
                self.incoming_direction == RoadOption.LEFT or self.incoming_direction == RoadOption.RIGHT):
            control = self._local_planner.run_step(rx, ry, rk,
                                                   target_speed=min(self.behavior.max_speed, 24))
            return control

        # 5. normal behavior
        control = self._local_planner.run_step(rx, ry, rk,
                                               target_speed=self.behavior.max_speed - self.behavior.speed_lim_dist
                                               if not target_speed else target_speed)

        return control<|MERGE_RESOLUTION|>--- conflicted
+++ resolved
@@ -391,11 +391,7 @@
         if self.get_local_planner().lane_change:
             self._collision_check.time_ahead = 0.5
         else:
-<<<<<<< HEAD
-            self._collision_check.time_ahead = 1.1
-=======
             self._collision_check.time_ahead = 1.2
->>>>>>> 8d06946b
 
         # 3: collision check
         is_hazard = False
